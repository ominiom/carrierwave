module CarrierWave

  module Uploader
    module Configuration
      extend ActiveSupport::Concern

      included do
        add_config :root
        add_config :permissions
        add_config :storage_engines
        add_config :s3_access_policy
        add_config :s3_bucket
        add_config :s3_access_key_id
        add_config :s3_secret_access_key
        add_config :s3_cnamed
        add_config :s3_headers
        add_config :s3_region
        add_config :s3_use_ssl
        add_config :cloud_files_username
        add_config :cloud_files_api_key
        add_config :cloud_files_container
        add_config :cloud_files_cdn_host
        add_config :cloud_files_auth_url
        add_config :cloud_files_snet
        add_config :grid_fs_connection
        add_config :grid_fs_database
        add_config :grid_fs_host
        add_config :grid_fs_port
        add_config :grid_fs_username
        add_config :grid_fs_password
        add_config :grid_fs_access_url
        add_config :store_dir
        add_config :cache_dir
        add_config :enable_processing
        add_config :ensure_multipart_form
        add_config :delete_tmp_file_after_storage

        # fog
        add_config :fog_attributes
        add_config :fog_credentials
        add_config :fog_directory
        add_config :fog_host
        add_config :fog_public

        # Mounting
        add_config :ignore_integrity_errors
        add_config :ignore_processing_errors
        add_config :validate_integrity
        add_config :validate_processing
        add_config :mount_on

<<<<<<< HEAD
        configure do |config|
          config.permissions = 0644
          config.storage_engines = {
            :file => "CarrierWave::Storage::File",
            :s3 => "CarrierWave::Storage::S3",
            :grid_fs => "CarrierWave::Storage::GridFS",
            :right_s3 => "CarrierWave::Storage::RightS3",
            :cloud_files => "CarrierWave::Storage::CloudFiles"
          }
          config.storage = :file
          config.s3_headers = {}
          config.s3_access_policy = :public_read
          config.s3_region = 'us-east-1'
          config.s3_use_ssl = false
          config.grid_fs_database = 'carrierwave'
          config.grid_fs_host = 'localhost'
          config.grid_fs_port = 27017
          config.store_dir = 'uploads'
          config.cache_dir = 'uploads/tmp'
          config.delete_tmp_file_after_storage = true
          config.ignore_integrity_errors = true
          config.ignore_processing_errors = true
          config.validate_integrity = true
          config.validate_processing = true
          config.root = CarrierWave.root
          config.enable_processing = true
          config.ensure_multipart_form = true
        end
=======
        # set default values
        reset_config
>>>>>>> 97f4ffe5
      end

      module ClassMethods

        ##
        # Sets the storage engine to be used when storing files with this uploader.
        # Can be any class that implements a #store!(CarrierWave::SanitizedFile) and a #retrieve!
        # method. See lib/carrierwave/storage/file.rb for an example. Storage engines should
        # be added to CarrierWave::Uploader::Base.storage_engines so they can be referred
        # to by a symbol, which should be more convenient
        #
        # If no argument is given, it will simply return the currently used storage engine.
        #
        # === Parameters
        #
        # [storage (Symbol, Class)] The storage engine to use for this uploader
        #
        # === Returns
        #
        # [Class] the storage engine to be used with this uploader
        #
        # === Examples
        #
        #     storage :file
        #     storage CarrierWave::Storage::File
        #     storage MyCustomStorageEngine
        #
        def storage(storage = nil)
          if storage.is_a?(Symbol)
            @storage = eval(storage_engines[storage])
          elsif storage
            @storage = storage
          elsif @storage.nil?
            # Get the storage from the superclass if there is one
            @storage = superclass.storage rescue nil
          end
          return @storage
        end
        alias_method :storage=, :storage


        def add_config(name)
          class_eval <<-RUBY, __FILE__, __LINE__ + 1
            def self.#{name}(value=nil)
              @#{name} = value if value
              return @#{name} if self.object_id == #{self.object_id} || defined?(@#{name})
              name = superclass.#{name}
              return nil if name.nil? && !instance_variable_defined?("@#{name}")
              @#{name} = name && !name.is_a?(Module) && !name.is_a?(Symbol) && !name.is_a?(Numeric) && !name.is_a?(TrueClass) && !name.is_a?(FalseClass) ? name.dup : name
            end

            def self.#{name}=(value)
              @#{name} = value
            end

            def #{name}
              self.class.#{name}
            end
          RUBY
        end

        def configure
          yield self
        end

        ##
        # sets configuration back to default
        #
        def reset_config
          configure do |config|
            config.permissions = 0644
            config.storage_engines = {
              :file => "CarrierWave::Storage::File",
              :fog => "CarrierWave::Storage::Fog",
              :s3 => "CarrierWave::Storage::S3",
              :grid_fs => "CarrierWave::Storage::GridFS",
              :right_s3 => "CarrierWave::Storage::RightS3",
              :cloud_files => "CarrierWave::Storage::CloudFiles"
            }
            config.storage = :file
            config.s3_headers = {}
            config.s3_access_policy = :public_read
            config.s3_region = 'us-east-1'
            config.grid_fs_database = 'carrierwave'
            config.grid_fs_host = 'localhost'
            config.grid_fs_port = 27017
            config.fog_attributes = {}
            config.fog_credentials = {}
            config.fog_public = true
            config.store_dir = 'uploads'
            config.cache_dir = 'uploads/tmp'
            config.delete_tmp_file_after_storage = true
            config.ignore_integrity_errors = true
            config.ignore_processing_errors = true
            config.validate_integrity = true
            config.validate_processing = true
            config.root = CarrierWave.root
            config.enable_processing = true
            config.ensure_multipart_form = true
          end
        end
      end

    end
  end
end
<|MERGE_RESOLUTION|>--- conflicted
+++ resolved
@@ -49,39 +49,8 @@
         add_config :validate_processing
         add_config :mount_on
 
-<<<<<<< HEAD
-        configure do |config|
-          config.permissions = 0644
-          config.storage_engines = {
-            :file => "CarrierWave::Storage::File",
-            :s3 => "CarrierWave::Storage::S3",
-            :grid_fs => "CarrierWave::Storage::GridFS",
-            :right_s3 => "CarrierWave::Storage::RightS3",
-            :cloud_files => "CarrierWave::Storage::CloudFiles"
-          }
-          config.storage = :file
-          config.s3_headers = {}
-          config.s3_access_policy = :public_read
-          config.s3_region = 'us-east-1'
-          config.s3_use_ssl = false
-          config.grid_fs_database = 'carrierwave'
-          config.grid_fs_host = 'localhost'
-          config.grid_fs_port = 27017
-          config.store_dir = 'uploads'
-          config.cache_dir = 'uploads/tmp'
-          config.delete_tmp_file_after_storage = true
-          config.ignore_integrity_errors = true
-          config.ignore_processing_errors = true
-          config.validate_integrity = true
-          config.validate_processing = true
-          config.root = CarrierWave.root
-          config.enable_processing = true
-          config.ensure_multipart_form = true
-        end
-=======
         # set default values
         reset_config
->>>>>>> 97f4ffe5
       end
 
       module ClassMethods
