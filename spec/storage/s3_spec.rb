--- conflicted
+++ resolved
@@ -9,24 +9,8 @@
 
 if ENV['S3_SPEC']
   describe CarrierWave::Storage::S3 do
-
-    def stub_s3_access mock
-      mock.stub!(:s3_access_key_id).and_return(ENV["S3_ACCESS_KEY_ID"])
-      mock.stub!(:s3_secret_access_key).and_return(ENV["S3_SECRET_ACCESS_KEY"])
-      mock.stub!(:s3_bucket).and_return(@bucket)
-      mock.stub!(:s3_access_policy).and_return(:public_read)
-      mock.stub!(:s3_cnamed).and_return(false)
-      mock.stub!(:s3_headers).and_return({'Expires' => 'Fri, 21 Jan 2021 16:51:06 GMT'})
-      mock.stub!(:s3_region).and_return(ENV["S3_REGION"] || 'us-east-1')
-      mock.stub!(:s3_use_ssl).and_return(false)
-    end
-
     before do
       @bucket = ENV['CARRIERWAVE_TEST_BUCKET']
-<<<<<<< HEAD
-      @uploader = mock('an uploader')
-      stub_s3_access @uploader
-=======
 
       CarrierWave.configure do |config|
         config.reset_config
@@ -41,7 +25,6 @@
 
       @uploader = S3SpecUploader.new
       @uploader.stub!(:store_path).and_return('uploads/bar.txt')
->>>>>>> 97f4ffe5
 
       @storage = CarrierWave::Storage::S3.new(@uploader)
       @file = CarrierWave::SanitizedFile.new(file_path('test.jpg'))
