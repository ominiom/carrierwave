<<<<<<< HEAD
=======
=== Version 0.5.8 2011-11-10

* [added] Allow custom error messages [bartt]
* [added] Add config.base_path to use as a prefix for uploader URLs [die-antwort]
* [added] Support fog streaming uploads [chrisdurtschi]
* [added] Support `move_to` in addition to the default `copy_to` when using the cache [jasonydes]
* [fixed] Support for Sinatra 1.3 (with backward compatibility) [bensie]
* [fixed] Fog get_object_url deprecated, use get_object_https_url or get_object_http_url [scottmessinger]

=== Version 0.5.7 2011-08-12

* [BREAKING CHANGE] Extracted Mongoid support into a separate gem (carrierwave-mongoid) [jnicklas]
* [BREAKING CHANGE] Remove ImageScience support due to lack maintenance and 1.9.2 compatibility [jnicklas]
* [BREAKING CHANGE] Combine delete_tmp_file_after_storage and delete_cache_id_after_storage options [bensie]
* [changed] Cached and then remote-uploaded file will no longer have a content_type, please use CarrierWave::MimeTypes processor instead [trevorturk]
* [changed] Allow writing over a previously assigned file when retrieving a remote file [Florent2]
* [fixed] Fixed exception when nested or double-embedded Mongoid documents are saved [potatosalad]
* [fixed] Fixed that store! can call process! twice [gzigzigzeo]
* [fixed] Performance enhancements by reducing use of rescue [jamescook]

=== Version 0.5.6 2011-07-12

* [fixed] Remove cache file and directories after storing [scottwb]
* [fixed] Add missing active_support/deprecation require [trevorturk]
* [fixed] Remove redundant requires of sequel and datamapper [solnic]
* [fixed] Running tests with REMOTE=true [geemus]

=== Version 0.5.5 2011-07-09

* [BREAKING CHANGE] Extracted DataMapper support into a separate gem (carrierwave-datamapper) [jnicklas]
* [BREAKING CHANGE] Extracted Sequel support into a separate gem (carrierwave-sequel) [jnicklas]
* [changed] Don't downcase filenames by default [bensie]
* [changed] Orm mount modules default uploader to nil [jnicklas]
* [changed] Remove alias_method :blank? from SanitizedFile to for performance re: issue #298 [trevorturk]
* [added] Conditional processing of versions [gucki]
* [added] Remove Remove previously stored files after Active Record mounted uploader update re: issue #75 [trevorturk]
* [added] Remove Remove previously stored files after Mongoid mounted uploader update re: issue #75 [did]
* [added] Added _identifier to retrieve identifier/filename [jnicklas]
* [added] clean_cached_files! clears all files older than 24 hours by default, but time frame can now be customized [cover]
* [added] Versions now implement an enable_processing method which uses the parent when no value is set [mariovisic]
* [added] Delete cache_id garbage dirs, closes GH issue #338 [clyfe]
* [added] Added CarrierWave::MimeTypes processor for more advanced content-type guessing [JangoSteve]
* [fixed] Active Record's will_change! method works when mount_on option is used [indrekj]
* [fixed] Fixed problem with accepting URL uploads when the URL was already escaped [cover]
* [fixed] Fixed ability to override sanitize_regexp [trevorturk]
* [fixed] Fix that cached and then remote-uploaded file should have content_type [trevorturk]
* [fixed] Fix validates_size/length_of in Rails 3.0.6 and above, closes #342 [bensie]
* [fixed] Various Active Support compatibility updates [slbug, bensie, et al]

>>>>>>> a0f88109
=== Version 0.5.4 2011-05-18

* [changed] Fog: Performance enhancements for AWS and Google [geemus]
* [changed] Fog: Try to use subdomain public url on s3 [geemus]
* [changed] Memoize CarrierWave::Mounter#option for increased performance [ingemar]
* [changed] Relax development gem dependency versions where possible and fix tests [trevorturk]
* [changed] Upgrade to RSpec 2 [jnicklas]

=== Version 0.5.3 2011-03-22

* [changed] Cloud Files storage so delete and url return nil if object not found instead of exception [minter]
* [added] New fog storage provider that supports Amazon S3, Rackspace Cloud Files, and Google Storare for Developers [geemus]
* [added] cloud_files_auth_url and cloud_files_snet config options for Cloud Files [minter]
* [added] process_uri method that can be overridden in your uploader to support downloads from non-standard urls [trevorturk]
* [added] version urls to json output [karb]
* [added] Active Record marks uploader column as changed when changed [josevalim]
* [fixed] Cloud Files storage tests to use the new url format [minter]
* [fixed] Moved raising of FormNotMultipart farther down to avoid errors with nested attribute forms [trevorturk]
* [fixed] original_filename of remote uploads should be calculated from final (possibly redirected) URL [brady8]
* [fixed] Fix calling :process! on files stored in remote solutions [alexcrichton]
* [fixed] Fix paperclip compatibility mappings [valakirka]
* [fixed] Ensure temporary files can be deleted on Windows [Eleo]

=== Version 0.5.2 2011-02-18

* [changed] Require active_support/core_ext/string/multibyte to fix downcasing unicode filenames during sanitizing [nashbridges]
* [changed] Use fog ~> 0.4, Fog::AWS::Storage.new -> Fog::Storage.new(:provider => 'AWS') [trevorturk]
* [changed] Use class_attribute (inheritable attributes are deprecated) [stephencelis]
* [changed] extension_white_list no longer supports a single string, only an array of strings and/or Regexps [trevorturk]
* [changed] Rackspace Cloud Files: only create container if container does not exist [edmundsalvacion]
* [changed] GridFS: the path returned is no longer always nil, it is now the path in GridFS [alexcrichton]
* [added] Ability to specify a Regexp in the extension_white_list [lwe]
* [added] CarrierWave::SanitizedFile#sanitize_regexp public method to allow customizing [trevorturk]
* [added] sanitize_regexp documentation to the README [nashbridges]
* [added] Ability to use https for Amazon S3 URLs if config.s3_use_ssl is true [recruitmilitary]
* [added] The s3_region configuration documentation to the README [mrsimo]
* [fixed] Reprocessing remotely stored files [alexcrichton]
* [fixed] Nested versioning processing [alexcrichton]
* [fixed] An intermittent bug with ImageScience resize_to_fill method [LupineDev]
* [fixed] DataMapper#save should remove the avatar if remove_avatar? returns true [wprater]

=== Version 0.5.1 2010-12-01

* [changed] s3_access renamed to s3_access_policy [Jonas Nicklas]
* [changed] Depend on activesupport ~> 3.0 for Rails 3.1 compatibility [Trevor Turk]
* [changed] Use fog >= 0.3.0, fix deprecation warnings [Paul Elliott]
* [changed] Use mini_magick ~> 2.3, MiniMagick::Image.from_file becomes MiniMagick::Image.open [Fredrik Björk]
* [changed] Convert generic MiniMagick::Invalid into ProcessingError [Alex Crichton]
* [changed] Remove cached tmp file after storing for file store [Damien Mathieu]
* [added] s3_region config option to set AWS S3 region [Roger Campos]
* [added] Option to retain cached tmp file after storage (delete_tmp_file_after_storage) [Damien Mathieu]
* [added] Transparent support for authenticated_read on S3 [Jonas Nicklas]
* [fixed] Clean up internal require statements [Josh Kalderimis]
* [fixed] Header support for S3 [Alex Crichton]
* [fixed] Stack level too deep errors when using to_json [Trevor Turk]
* [fixed] Documentation for mount_uploader [Nathan Kleyn]

=== Version 0.5 2010-09-23

* [changed] Use ActiveModel instead of ActiveRecord validations to support Mongoid validations as well [Jeroen van Dijk, saberma]
* [changed] Support S3 file storage with the fog gem, instead of the aws gem (Trevor Turk)
* [changed] Move translations to a YAML file (Josh Kalderimis)
* [changed] Depend on activesupport ~> 3.0.0 instead of >= 3.0.0.rc (Trevor Turk)
* [changed] Remove old Merb and Rails generators, support Rails 3 generators (Jonas Nicklas, Trevor Turk)
* [changed] Replace Net::HTTP with open-url for remote file downloads (icebreaker)
* [changed] Move translations to a YAML file (Josh Kalderimis)
* [changed] Use gemspec to generate Gemfile contents (Jonas Nicklas)
* [added] Add file size support for S3 storage (Pavel Chipiga)
* [added] Add option for disabling multipart form check (Dennis Blöte)
* [fixed] Correct naming of validators (Josh Kalderimis)
* [fixed] Fix remote file downloader (Jonas Nicklas)
* [fixed] Escape URLs passed to remote file downloader so URLs with spaces work (Mauricio Zaffari)
* [fixed] Correct filename used in generators (Fred Wu)

=== Version 0.4.6 2010-07-20

* [removed] Support for MongoMapper, see: http://groups.google.com/group/carrierwave/browse_thread/thread/56df146b83878c22
* [changed] AWS support now uses the aws gem, instead of using aws-s3 or right-aws as previously
* [added] cloud_files_cdn_host for Cloudfiles for performance gain
* [added] #recreate_versions! to recreate versions from base file
* [added] Support for MiniMagick in RSpec matchers
* [added] RMagick's #resize_to_fill now takes an optional Gravity
* [fixed] Pass through options to to_json
* [fixed] Support new GridFS syntax for lates mongo gem
* [fixed] Validation errors are internationalized when the error is thrown, not on load
* [fixed] Rescue correct MiniMagick error
* [fixed] Support DataMapper 1.0
* [fixed] SanitizedFile#copy_to preserves content_type. Should fix GridFS content type not being set.

=== Version 0.4.5 2010-02-20

* [added] Support for Rackspace Cloudfiles
* [added] GridFS now accepts a port
* [fixed] s3_headers is now properly initialized
* [fixed] work around DataMapper's patching of core method

=== Version 0.4.4 2010-01-31

* [added] Support for downloading remote files
* [added] CarrierWave.clean_cached_files! to remove old cached files
* [added] Option to set headers for S3
* [added] GridStore now has authentication
* [fixed] Rmagick convert method now does what it says
* [fixed] Content type is stored on GridStore and Amazon S3
* [fixed] Metadata is no longer broken for S3

=== Version 0.4.3 2009-12-19

* [fixed] cnamed URLs on S3 no longer have a third slash after http
* [fixed] fixed deprecation warnings on Rails 2.3.5

=== Version 0.4.2 2009-11-26

* [added] RightAWS as an alternative S3 implementation
* [added] An option to enable/disable processing for tests
* [added] Mongoid ORM support
* [fixed] DataMapper now works both with and without dm-validations

=== Version 0.4.1 2009-10-26

* [changed] Major changes to the ImageScience module, it actually works now!
* [fixed] Bug in configuration where it complais that it can't dup Symbol

* [removed] Support for Sequel < 2.12
* [removed] `crop_resized` and `resize` aliases in RMagick, use `resize_to_fill` and `resize_to_fit` respectively

=== Version 0.4.0 2009-10-12

* [changed] the `public` option has been renamed `root` and the old `root` option was removed. No more ambiguity.
* [changed] Major *breaking* changes to the configuration syntax.

* [removed] support for `default_path`
* [removed] the `cache_to_cache_dir` option
* [removed] storage no longer calls `setup!` on storage engines

* [added] Support for MongoDB's GridFS store

=== Version 0.3.4 2009-09-01

* [added] `default_url` as a replacement for `default_path`
* [deprecated] `default_path` is deprecated

=== Version 0.3.4 2009-08-31

* [fixed] Deleting no longer causes TypeError in MongoMapper

=== Version 0.3.3 2009-08-29

* [added] Support for MongoMapper
* [added] Support for CNamed Bucket URLs for Amazon S3

=== Version 0.3.2 2009-07-18

Incremental upgrade

* [added] Ruby 1.9 compatibility
* [changed] Added Object#blank? implementation into CarrierWave, which removes any dpendencies on external libraries (extlib/activesupport)
* [fixed] Performance issues with S3 support
* [fixed] Sequel support for newer verions of Sequel (thanks Pavel!)

=== Version 0.3.1 2009-07-01

A bugfix release. Drop in compatible with 0.3.0.

* [fixed] Saving a record with a mounted Uploader no longer removes uploaded file
* [fixed] The file returned by S3 storage now has the path set to the full store path
* [added] File returned by S3 storage now responds to S3 specific methods

=== 0.3 2009-06-20

This is a stabilization release. Most features are now working as expected and
most bugs should be fixed.

* [changed] Reworked how storage engines work, some internal API changes
* [added] Macro-like methods for RMagick, no need to call #process any more!
* [added] Ability to super to any Mount method
* [fixed] Sequel support should now work as expected
* [fixed] ActiveRecord no longer saves the record twice
* [added] Added convenient macro style class methods to rmagick processing

=== 0.2.4 2009-06-11

* [added] `resize_to_limit` method for rmagick
* [added] Now deletes files from Amazon S3 when record is destroyed

=== 0.2.3 2009-05-13

* [changed] Mount now no longer returns nil if there is no stored file, it returns a blank uploader instead
* [added] Possibility to specify a default path
* [added] Paperclip compatibility module

=== 0.2.1 2009-05-01

* [changed] Url method now optionally takes versions as parameters (like Paperclip)
* [added] A field which allows files to be removed with a checkbox in mount
* [added] Mount_on option for Mount, to be able to override the serialization column
* [added] Added demeter friendly column_url method to Mount
* [added] Option to not copy files to cache dir, to prevent writes on read only fs systems (this is a workaround and needs a better solution)


=== 0.2 2009-04-15

* [changed] The version is no longer stored in the store dir. This will break the paths for files uploaded with 0.1
* [changed] CarrierWave::Uploader is now a module, not a class, so you need to include it, not inherit from it.
* [added] integrity checking in uploaders via a white list of extensions
* [added] Validations for integrity and processing in ActiveRecord, activated by default
* [added] Support for nested versions
* [added] Permissions option to set the permissions of the uploaded files
* [added] Support for Sequel
* [added] CarrierWave::Uploader#read to read the contents of the uploaded files

=== 0.1 2009-03-12

This is a very experimental release that has not been well tested. All of the major features are in place though. Please note that there currently is a bug with load paths in Merb, which means you need to manually require uploaders.<|MERGE_RESOLUTION|>--- conflicted
+++ resolved
@@ -1,5 +1,3 @@
-<<<<<<< HEAD
-=======
 === Version 0.5.8 2011-11-10
 
 * [added] Allow custom error messages [bartt]
@@ -49,7 +47,6 @@
 * [fixed] Fix validates_size/length_of in Rails 3.0.6 and above, closes #342 [bensie]
 * [fixed] Various Active Support compatibility updates [slbug, bensie, et al]
 
->>>>>>> a0f88109
 === Version 0.5.4 2011-05-18
 
 * [changed] Fog: Performance enhancements for AWS and Google [geemus]
